version: 2
jobs:
  build:
    docker:
      - image: circleci/node:10
    working_directory: ~/project
    steps:
      - checkout
      - attach_workspace:
          at: ~/project
      - restore_cache:
          keys:
            - dependencies-{{ checksum "package-lock.json" }}
      - run: npm install
      - save_cache:
          key: dependencies-{{ checksum "package-lock.json" }}
          paths:
            - ./node_modules
      - run: npm run lint
      - run: npm test
      - store_test_results:
          path: ./reports/junit
      - store_artifacts:
<<<<<<< HEAD
          path: ./reports/junit
=======
          path: ./reports/junit

  deploy:
    docker:
      - image: circleci/node:10
    steps:
      - checkout
      - attach_workspace:
          at: ~/project
      - restore_cache:
          keys:
            - dependencies-{{ checksum "package-lock.json" }}
      - run: npm install
      - save_cache:
          key: dependencies-{{ checksum "package-lock.json" }}
          paths:
            - ./node_modules
      - run: echo "//registry.npmjs.org/:_authToken=$NPM_TOKEN" > ~/project/.npmrc
      - run: npm publish --verbose

workflows:
  version: 2
  build-and-deploy:
    jobs:
      - build
      - deploy:
          requires:
            - build
          filters:
            branches:
              only: master
>>>>>>> 38d619ee
<|MERGE_RESOLUTION|>--- conflicted
+++ resolved
@@ -21,9 +21,6 @@
       - store_test_results:
           path: ./reports/junit
       - store_artifacts:
-<<<<<<< HEAD
-          path: ./reports/junit
-=======
           path: ./reports/junit
 
   deploy:
@@ -54,5 +51,4 @@
             - build
           filters:
             branches:
-              only: master
->>>>>>> 38d619ee
+              only: master