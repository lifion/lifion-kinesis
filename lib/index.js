--- conflicted
+++ resolved
@@ -16,12 +16,8 @@
 const LeaseManager = require('./lease-manager');
 const StateStore = require('./state-store');
 const { getRecordsEncoder } = require('./records');
+const { getStats, reportRecordConsumed, startStatsEmitter } = require('./stats');
 const { name: moduleName } = require('../package.json');
-<<<<<<< HEAD
-const { noop } = require('./utils');
-const { getStats, reportRecordConsumed, startStatsEmitter } = require('./stats');
-=======
->>>>>>> 09708ff6
 
 const MAX_ENHANCED_CONSUMERS = 5;
 
@@ -294,7 +290,7 @@
     const privateProps = internal(this);
     const { client, recordsEncoder } = privateProps;
     await ensureStreamInitialized(this);
-    await client.putRecord({
+    return client.putRecord({
       ...(await recordsEncoder(record)),
       StreamName: streamName || privateProps.streamName
     });
