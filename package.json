--- conflicted
+++ resolved
@@ -48,11 +48,7 @@
   },
   "dependencies": {
     "async-retry": "^1.3.1",
-<<<<<<< HEAD
     "aws-sdk": "^2.869.0",
-=======
-    "aws-sdk": "^2.868.0",
->>>>>>> df5b2d45
     "aws4": "^1.11.0",
     "fast-deep-equal": "^3.1.3",
     "got": "^11.8.2",
