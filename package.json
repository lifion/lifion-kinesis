--- conflicted
+++ resolved
@@ -44,15 +44,9 @@
     "chalk": "^2.4.1",
     "check-engines": "^1.5.0",
     "codecov": "^3.1.0",
-<<<<<<< HEAD
-    "eslint": "^5.7.0",
-    "eslint-config-lifion": "^1.0.2",
-    "husky": "^1.1.2",
-=======
     "eslint": "^5.9.0",
     "eslint-config-lifion": "^1.0.3",
     "husky": "^1.1.4",
->>>>>>> 9f49fbd6
     "jest": "^23.6.0",
     "jest-junit": "^5.2.0",
     "jsdoc-to-markdown": "^4.0.1",
